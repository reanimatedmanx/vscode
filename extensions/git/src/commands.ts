--- conflicted
+++ resolved
@@ -1247,13 +1247,8 @@
 			return;
 		}
 
-<<<<<<< HEAD
 		const name = this.removeBranchNameWhitespace(result);
-		await repository.branch(name);
-=======
-		const name = result.replace(/^\.|\/\.|\.\.|~|\^|:|\/$|\.lock$|\.lock\/|\\|\*|\s|^\s*$|\.$/g, '-');
 		await repository.branch(name, true);
->>>>>>> 44789392
 	}
 
 	@command('git.deleteBranch', { repository: true })
