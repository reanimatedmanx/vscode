/*---------------------------------------------------------------------------------------------
 *  Copyright (c) Microsoft Corporation. All rights reserved.
 *  Licensed under the MIT License. See License.txt in the project root for license information.
 *--------------------------------------------------------------------------------------------*/

import * as nls from 'vs/nls';
import { URI } from 'vs/base/common/uri';
import * as perf from 'vs/base/common/performance';
import { ThrottledDelayer } from 'vs/base/common/async';
import * as paths from 'vs/base/common/paths';
import * as resources from 'vs/base/common/resources';
import * as glob from 'vs/base/common/glob';
import { Action, IAction } from 'vs/base/common/actions';
import { memoize } from 'vs/base/common/decorators';
import { IFilesConfiguration, ExplorerFolderContext, FilesExplorerFocusedContext, ExplorerFocusedContext, SortOrderConfiguration, SortOrder, IExplorerView, ExplorerRootContext, ExplorerResourceReadonlyContext } from 'vs/workbench/parts/files/common/files';
import { FileOperation, FileOperationEvent, IResolveFileOptions, FileChangeType, FileChangesEvent, IFileService, FILES_EXCLUDE_CONFIG, IFileStat } from 'vs/platform/files/common/files';
import { RefreshViewExplorerAction, NewFolderAction, NewFileAction, FileCopiedContext } from 'vs/workbench/parts/files/electron-browser/fileActions';
import { toResource } from 'vs/workbench/common/editor';
import { DiffEditorInput } from 'vs/workbench/common/editor/diffEditorInput';
import * as DOM from 'vs/base/browser/dom';
import { CollapseAction2 } from 'vs/workbench/browser/viewlet';
import { IViewletViewOptions } from 'vs/workbench/browser/parts/views/viewsViewlet';
import { ExplorerItem, Model, NewStatPlaceholder } from 'vs/workbench/parts/files/common/explorerModel';
import { IPartService } from 'vs/workbench/services/part/common/partService';
import { ExplorerDecorationsProvider } from 'vs/workbench/parts/files/electron-browser/views/explorerDecorationsProvider';
import { IWorkspaceContextService, WorkbenchState, IWorkspaceFolder } from 'vs/platform/workspace/common/workspace';
import { IConfigurationService, IConfigurationChangeEvent } from 'vs/platform/configuration/common/configuration';
import { IKeybindingService } from 'vs/platform/keybinding/common/keybinding';
import { IInstantiationService } from 'vs/platform/instantiation/common/instantiation';
import { IProgressService } from 'vs/platform/progress/common/progress';
import { IContextMenuService } from 'vs/platform/contextview/browser/contextView';
import { IContextKeyService, IContextKey } from 'vs/platform/contextkey/common/contextkey';
import { ResourceContextKey } from 'vs/workbench/common/resources';
import { ResourceGlobMatcher } from 'vs/workbench/electron-browser/resources';
import { isLinux } from 'vs/base/common/platform';
import { IDecorationsService } from 'vs/workbench/services/decorations/browser/decorations';
import { WorkbenchAsyncDataTree, IListService } from 'vs/platform/list/browser/listService';
import { DelayedDragHandler } from 'vs/base/browser/dnd';
import { Schemas } from 'vs/base/common/network';
import { INotificationService } from 'vs/platform/notification/common/notification';
import { IEditorService } from 'vs/workbench/services/editor/common/editorService';
import { IViewletPanelOptions, ViewletPanel } from 'vs/workbench/browser/parts/views/panelViewlet';
import { ILabelService } from 'vs/platform/label/common/label';
import { ExplorerDelegate, ExplorerAccessibilityProvider, ExplorerDataSource, FilesRenderer, EditableExplorerItems as EditableExplorerItems, FilesFilter } from 'vs/workbench/parts/files/electron-browser/views/explorerViewer';
import { IThemeService } from 'vs/platform/theme/common/themeService';
import { IWorkbenchThemeService } from 'vs/workbench/services/themes/common/workbenchThemeService';
import { ITreeContextMenuEvent } from 'vs/base/browser/ui/tree/tree';
import { IMenuService, MenuId, IMenu } from 'vs/platform/actions/common/actions';
import { fillInContextMenuActions } from 'vs/platform/actions/browser/menuItemActionItem';
import { IClipboardService } from 'vs/platform/clipboard/common/clipboardService';

export interface IExplorerViewOptions extends IViewletViewOptions {
	fileViewletState: EditableExplorerItems;
}

export class ExplorerView extends ViewletPanel implements IExplorerView {

	public static readonly ID: string = 'workbench.explorer.fileView';
	private static readonly EXPLORER_FILE_CHANGES_REACT_DELAY = 500; // delay in ms to react to file changes to give our internal events a chance to react first
	private static readonly EXPLORER_FILE_CHANGES_REFRESH_DELAY = 100; // delay in ms to refresh the explorer from disk file changes

	public readonly id: string = ExplorerView.ID;

	private tree: WorkbenchAsyncDataTree<ExplorerItem>;
	private filter: FilesFilter;
	private isCreated: boolean;
	private _editableExplorerItems: EditableExplorerItems;

	private explorerRefreshDelayer: ThrottledDelayer<void>;

	private resourceContext: ResourceContextKey;
	private folderContext: IContextKey<boolean>;
	private readonlyContext: IContextKey<boolean>;
	private rootContext: IContextKey<boolean>;

	private fileEventsFilter: ResourceGlobMatcher;

	private shouldRefresh: boolean;
	private autoReveal: boolean;
	private sortOrder: SortOrder;
	private dragHandler: DelayedDragHandler;
	private decorationProvider: ExplorerDecorationsProvider;
	private isDisposed: boolean;

	constructor(
		options: IExplorerViewOptions,
		@INotificationService private notificationService: INotificationService,
		@IContextMenuService contextMenuService: IContextMenuService,
		@IInstantiationService private instantiationService: IInstantiationService,
		@IWorkspaceContextService private contextService: IWorkspaceContextService,
		@IProgressService private progressService: IProgressService,
		@IEditorService private editorService: IEditorService,
		@IFileService private fileService: IFileService,
		@IPartService private partService: IPartService,
		@IKeybindingService keybindingService: IKeybindingService,
		@IContextKeyService private contextKeyService: IContextKeyService,
		@IConfigurationService configurationService: IConfigurationService,
		@IDecorationsService decorationService: IDecorationsService,
		@ILabelService private labelService: ILabelService,
		@IThemeService private themeService: IWorkbenchThemeService,
		@IListService private listService: IListService,
		@IMenuService private menuService: IMenuService,
		@IClipboardService private clipboardService: IClipboardService
	) {
		super({ ...(options as IViewletPanelOptions), ariaHeaderLabel: nls.localize('explorerSection', "Files Explorer Section") }, keybindingService, contextMenuService, configurationService);

		this._editableExplorerItems = new EditableExplorerItems();
		this.autoReveal = true;

		this.explorerRefreshDelayer = new ThrottledDelayer<void>(ExplorerView.EXPLORER_FILE_CHANGES_REFRESH_DELAY);

		this.resourceContext = instantiationService.createInstance(ResourceContextKey);
		this.disposables.push(this.resourceContext);
		this.folderContext = ExplorerFolderContext.bindTo(contextKeyService);
		this.readonlyContext = ExplorerResourceReadonlyContext.bindTo(contextKeyService);
		this.rootContext = ExplorerRootContext.bindTo(contextKeyService);

		this.fileEventsFilter = instantiationService.createInstance(
			ResourceGlobMatcher,
			(root: URI) => this.getFileEventsExcludes(root),
			(event: IConfigurationChangeEvent) => event.affectsConfiguration(FILES_EXCLUDE_CONFIG)
		);

		this.decorationProvider = new ExplorerDecorationsProvider(this.model, contextService);
		decorationService.registerDecorationsProvider(this.decorationProvider);
		this.disposables.push(this.decorationProvider);
		this.disposables.push(this.resourceContext);
	}

	private getFileEventsExcludes(root?: URI): glob.IExpression {
		const scope = root ? { resource: root } : void 0;
		const configuration = this.configurationService.getValue<IFilesConfiguration>(scope);

		return (configuration && configuration.files && configuration.files.exclude) || Object.create(null);
	}

	protected renderHeader(container: HTMLElement): void {
		super.renderHeader(container);

		// Expand on drag over
		this.dragHandler = new DelayedDragHandler(container, () => this.setExpanded(true));

		const titleElement = container.querySelector('.title') as HTMLElement;
		const setHeader = () => {
			const workspace = this.contextService.getWorkspace();
			const title = workspace.folders.map(folder => folder.name).join();
			titleElement.textContent = this.name;
			titleElement.title = title;
		};

		this.disposables.push(this.contextService.onDidChangeWorkspaceName(setHeader));
		this.disposables.push(this.labelService.onDidRegisterFormatter(setHeader));
		setHeader();
	}

	protected layoutBody(size: number): void {
		this.tree.layout(size);
	}

	get name(): string {
		return this.labelService.getWorkspaceLabel(this.contextService.getWorkspace());
	}

	get title(): string {
		return this.name;
	}

	set title(value: string) {
		// noop
	}

	get editableExplorerItems(): EditableExplorerItems {
		return this._editableExplorerItems;
	}

	render(): void {
		super.render();

		// Update configuration
		const configuration = this.configurationService.getValue<IFilesConfiguration>();
		this.onConfigurationUpdated(configuration);

		// Load and Fill Viewer
		this.doRefresh().then(() => {

			// When the explorer viewer is loaded, listen to changes to the editor input
			this.disposables.push(this.editorService.onDidActiveEditorChange(() => this.revealActiveFile()));

			// Also handle configuration updates
			this.disposables.push(this.configurationService.onDidChangeConfiguration(e => this.onConfigurationUpdated(this.configurationService.getValue<IFilesConfiguration>(), e)));

			this.revealActiveFile();
		});
	}

	renderBody(container: HTMLElement): void {
		const treeContainer = DOM.append(container, DOM.$('.explorer-folders-view'));
		this.createTree(treeContainer);

		if (this.toolbar) {
			this.toolbar.setActions(this.getActions(), this.getSecondaryActions())();
		}

		this.disposables.push(this.contextService.onDidChangeWorkspaceFolders(e => this.refreshFromEvent(e.added)));
		this.disposables.push(this.contextService.onDidChangeWorkbenchState(() => this.refreshFromEvent()));
		this.disposables.push(this.fileService.onDidChangeFileSystemProviderRegistrations(() => this.refreshFromEvent()));
		this.disposables.push(this.labelService.onDidRegisterFormatter(() => {
			this._onDidChangeTitleArea.fire();
			this.refreshFromEvent();
		}));
	}

	getActions(): IAction[] {
		const actions: Action[] = [];

		actions.push(this.instantiationService.createInstance(NewFileAction, this.tree, this._editableExplorerItems, null));
		actions.push(this.instantiationService.createInstance(NewFolderAction, this.tree, this._editableExplorerItems, null));
		actions.push(this.instantiationService.createInstance(RefreshViewExplorerAction, this, 'explorer-action refresh-explorer'));
		actions.push(this.instantiationService.createInstance(CollapseAction2, this.tree, true, 'explorer-action collapse-explorer'));

		return actions;
	}

	private revealActiveFile(): void {
		if (!this.autoReveal) {
			return; // do not touch selection or focus if autoReveal === false
		}

		let clearSelection = true;
		let clearFocus = false;

		// Handle files
		const activeFile = this.getActiveFile();
		if (activeFile) {

			// Select file if input is inside workspace
			if (this.isVisible() && !this.isDisposed && this.contextService.isInsideWorkspace(activeFile)) {
				const selection = this.hasSingleSelection(activeFile);
				if (!selection) {
					this.select(activeFile);
				}

				clearSelection = false;
			}
		}

		// Handle closed or untitled file (convince explorer to not reopen any file when getting visible)
		const activeInput = this.editorService.activeEditor;
		if (!activeInput || toResource(activeInput, { supportSideBySide: true, filter: Schemas.untitled })) {
			clearFocus = true;
		}

		// Otherwise clear
		if (clearSelection) {
			this.tree.setSelection([]);
		}

		if (clearFocus) {
			this.tree.setFocus([]);
		}
	}

	private onConfigurationUpdated(configuration: IFilesConfiguration, event?: IConfigurationChangeEvent): void {
		if (this.isDisposed) {
			return; // guard against possible race condition when config change causes recreate of views
		}

		this.autoReveal = configuration && configuration.explorer && configuration.explorer.autoReveal;

		// Push down config updates to components of viewer
		let needsRefresh = false;
		if (this.filter) {
			needsRefresh = this.filter.updateConfiguration();
		}

		const configSortOrder = configuration && configuration.explorer && configuration.explorer.sortOrder || 'default';
		if (this.sortOrder !== configSortOrder) {
			this.sortOrder = configSortOrder;
			needsRefresh = true;
		}

		if (event && !needsRefresh) {
			needsRefresh = event.affectsConfiguration('explorer.decorations.colors')
				|| event.affectsConfiguration('explorer.decorations.badges');
		}

		// Refresh viewer as needed if this originates from a config event
		if (event && needsRefresh) {
			this.doRefresh();
		}
	}

	focus(): void {
		super.focus();

		let keepFocus = false;

		// Make sure the current selected element is revealed
		if (this.tree) {
			if (this.autoReveal) {
				const selection = this.tree.getSelection();
				if (selection.length > 0) {
					this.reveal(selection[0], 0.5);
				}
			}

			// Pass Focus to Viewer
			this.tree.domFocus();
			keepFocus = true;
		}

		// Open the focused element in the editor if there is currently no file opened
		const activeFile = this.getActiveFile();
		if (!activeFile) {
			this.openFocusedElement(keepFocus);
		}
	}

	setVisible(visible: boolean): void {
		super.setVisible(visible);

		// Show
		if (visible) {
			DOM.show(this.tree.getHTMLElement());
			// If a refresh was requested and we are now visible, run it
			let refreshPromise: Promise<void> = Promise.resolve(null);
			if (this.shouldRefresh) {
				refreshPromise = this.doRefresh();
				this.shouldRefresh = false; // Reset flag
			}

			if (!this.autoReveal) {
				return; // do not react to setVisible call if autoReveal === false
			}

			// Always select the current navigated file in explorer if input is file editor input
			// unless autoReveal is set to false
			const activeFile = this.getActiveFile();
			if (activeFile) {
				refreshPromise.then(() => {
					this.select(activeFile);
				});
				return;
			}

			// Return now if the workbench has not yet been restored - in this case the workbench takes care of restoring last used editors
			if (!this.partService.isRestored()) {
				return;
			}

			// Otherwise restore last used file: By lastActiveFileResource
			const focusedElements = this.tree.getFocus();
			if (focusedElements && focusedElements.length) {
				this.editorService.openEditor({ resource: focusedElements[0].resource, options: { revealIfVisible: true } });
				return;
			}

			// Otherwise restore last used file: By Explorer selection
			refreshPromise.then(() => {
				this.openFocusedElement();
			});
		} else {
			// make sure the tree goes out of the tabindex world by hiding it
			DOM.hide(this.tree.getHTMLElement());
		}
	}

	collapseAll(): void {
		this.tree.collapseAll();
	}

	private openFocusedElement(preserveFocus?: boolean): void {
		const focusedElements = this.tree.getFocus();
		const stat = focusedElements && focusedElements.length ? focusedElements[0] : undefined;
		if (stat && !stat.isDirectory) {
			this.editorService.openEditor({ resource: stat.resource, options: { preserveFocus, revealIfVisible: true } });
		}
	}

	private getActiveFile(): URI {
		const input = this.editorService.activeEditor;

		// ignore diff editor inputs (helps to get out of diffing when returning to explorer)
		if (input instanceof DiffEditorInput) {
			return null;
		}

		// check for files
		return toResource(input, { supportSideBySide: true });
	}

	@memoize
	private get model(): Model {
		const model = this.instantiationService.createInstance(Model);
		this.disposables.push(model);

		return model;
	}

	private createTree(container: HTMLElement): void {
		// TODO@isidor missing features
		// const controller = this.instantiationService.createInstance(FileController);
		// this.disposables.push(controller);
		// const sorter = this.instantiationService.createInstance(FileSorter);
		// this.disposables.push(sorter);
		// const dnd = this.instantiationService.createInstance(FileDragAndDrop);
		this.filter = this.instantiationService.createInstance(FilesFilter);
		this.disposables.push(this.filter);
		const filesRenderer = this.instantiationService.createInstance(FilesRenderer, this._editableExplorerItems);
		this.disposables.push(filesRenderer);

		this.tree = new WorkbenchAsyncDataTree(container, new ExplorerDelegate(), [filesRenderer],
			this.instantiationService.createInstance(ExplorerDataSource, this.model), {
				accessibilityProvider: new ExplorerAccessibilityProvider(),
				ariaLabel: nls.localize('treeAriaLabel', "Files Explorer"),
				identityProvider: {
					getId: stat => stat.resource
				},
				typeLabelProvider: {
					getTypeLabel: stat => stat.name
				},
				filter: this.filter
			}, this.contextKeyService, this.listService, this.themeService, this.configurationService, this.keybindingService);

		filesRenderer.acquireTree(this.tree);
		// Bind context keys
		FilesExplorerFocusedContext.bindTo(this.tree.contextKeyService);
		ExplorerFocusedContext.bindTo(this.tree.contextKeyService);

		// Update Viewer based on File Change Events
		this.disposables.push(this.fileService.onAfterOperation(e => this.onFileOperation(e)));
		this.disposables.push(this.fileService.onFileChanges(e => this.onFileChanges(e)));

		// Update resource context based on focused element
		this.disposables.push(this.tree.onDidChangeFocus(e => {
			const stat = e.elements && e.elements.length ? e.elements[0] : undefined;
			const isSingleFolder = this.contextService.getWorkbenchState() === WorkbenchState.FOLDER;
			const resource = stat ? stat.resource : isSingleFolder ? this.contextService.getWorkspace().folders[0].uri : undefined;
			this.resourceContext.set(resource);
			this.folderContext.set((isSingleFolder && !stat) || stat && stat.isDirectory);
			this.readonlyContext.set(stat && stat.isReadonly);
			this.rootContext.set(!stat || (stat && stat.isRoot));
		}));

		// Open when selecting via keyboard
		this.disposables.push(this.tree.onDidChangeSelection(e => {
			const selection = e.elements;
			if (selection && selection.length) {
				// TODO@Isidor check this, and add side by side, focus passing
				const stat = selection[0];

				if (!stat.isDirectory) {
					this.editorService.openEditor({ resource: stat.resource });
				}
			}
		}));

		this.disposables.push(this.tree.onContextMenu(e => this.onContextMenu(e)));
	}

	getOptimalWidth(): number {
		const parentNode = this.tree.getHTMLElement();
		const childNodes = ([] as HTMLElement[]).slice.call(parentNode.querySelectorAll('.explorer-item .label-name')); // select all file labels

		return DOM.getLargestChildWidth(parentNode, childNodes);
	}

	private onFileOperation(e: FileOperationEvent): void {
		if (!this.isCreated) {
			return; // ignore if not yet created
		}

		// Add
		if (e.operation === FileOperation.CREATE || e.operation === FileOperation.COPY) {
			const addedElement = e.target;
			const parentResource = resources.dirname(addedElement.resource);
			const parents = this.model.findAll(parentResource);

			if (parents.length) {

				// Add the new file to its parent (Model)
				parents.forEach(p => {
					// We have to check if the parent is resolved #29177
					const thenable: Promise<IFileStat> = p.isDirectoryResolved ? Promise.resolve(null) : this.fileService.resolveFile(p.resource);
					thenable.then(stat => {
						if (stat) {
							const modelStat = ExplorerItem.create(stat, p.root);
							ExplorerItem.mergeLocalWithDisk(modelStat, p);
						}

						const childElement = ExplorerItem.create(addedElement, p.root);
						// Make sure to remove any previous version of the file if any
						p.removeChild(childElement);
						p.addChild(childElement);
						// Refresh the Parent (View)
						this.tree.refresh(p).then(() => {
							// Reveal and focus new element
							this.reveal(childElement, 0.5);
							this.tree.setFocus([childElement]);
						});
					});
				});
			}
		}

		// Move (including Rename)
		else if (e.operation === FileOperation.MOVE) {
			const oldResource = e.resource;
			const newElement = e.target;

			const oldParentResource = resources.dirname(oldResource);
			const newParentResource = resources.dirname(newElement.resource);

			// Only update focus if renamed/moved element is selected
			let restoreFocus = false;
			const focusedElements = this.tree.getFocus();
			const focus = focusedElements && focusedElements.length ? focusedElements[0] : undefined;
			if (focus && focus.resource && focus.resource.toString() === oldResource.toString()) {
				restoreFocus = true;
			}

			let isExpanded = false;
			// Handle Rename
			if (oldParentResource && newParentResource && oldParentResource.toString() === newParentResource.toString()) {
				const modelElements = this.model.findAll(oldResource);
				modelElements.forEach(modelElement => {
					//Check if element is expanded
					isExpanded = this.tree.isExpanded(modelElement);
					// Rename File (Model)
					modelElement.rename(newElement);

					// Update Parent (View)
					this.tree.refresh(modelElement.parent).then(() => {

						// Select in Viewer if set
						if (restoreFocus) {
							this.tree.setFocus([modelElement]);
						}
						//Expand the element again
						if (isExpanded) {
							this.tree.expand(modelElement);
						}
					});
				});
			}

			// Handle Move
			else if (oldParentResource && newParentResource) {
				const newParents = this.model.findAll(newParentResource);
				const modelElements = this.model.findAll(oldResource);

				if (newParents.length && modelElements.length) {

					// Move in Model
					modelElements.forEach((modelElement, index) => {
						const oldParent = modelElement.parent;
						modelElement.move(newParents[index], (callback: () => void) => {
							// Update old parent
							this.tree.refresh(oldParent).then(callback);
						}, () => {
							// Update new parent
							this.tree.refresh(newParents[index], true).then(() => this.tree.expand(newParents[index]));
						});
					});
				}
			}
		}

		// Delete
		else if (e.operation === FileOperation.DELETE) {
			const modelElements = this.model.findAll(e.resource);
			modelElements.forEach(element => {
				if (element.parent) {
					const parent = element.parent;
					// Remove Element from Parent (Model)
					parent.removeChild(element);

					// Refresh Parent (View)
					const restoreFocus = document.activeElement === this.tree.getHTMLElement();
					this.tree.refresh(parent).then(() => {

						// Ensure viewer has keyboard focus if event originates from viewer
						if (restoreFocus) {
							this.tree.domFocus();
						}
					});
				}
			});
		}
	}

	private onFileChanges(e: FileChangesEvent): void {
		// Check if an explorer refresh is necessary (delayed to give internal events a chance to react first)
		// Note: there is no guarantee when the internal events are fired vs real ones. Code has to deal with the fact that one might
		// be fired first over the other or not at all.
		setTimeout(() => {
			if (!this.shouldRefresh && this.shouldRefreshFromEvent(e)) {
				this.refreshFromEvent();
			}
		}, ExplorerView.EXPLORER_FILE_CHANGES_REACT_DELAY);
	}

	private shouldRefreshFromEvent(e: FileChangesEvent): boolean {
		if (!this.isCreated) {
			return false;
		}

		// Filter to the ones we care
		e = this.filterToViewRelevantEvents(e);

		// Handle added files/folders
		const added = e.getAdded();
		if (added.length) {

			// Check added: Refresh if added file/folder is not part of resolved root and parent is part of it
			const ignoredPaths: { [resource: string]: boolean } = <{ [resource: string]: boolean }>{};
			for (let i = 0; i < added.length; i++) {
				const change = added[i];

				// Find parent
				const parent = resources.dirname(change.resource);

				// Continue if parent was already determined as to be ignored
				if (ignoredPaths[parent.toString()]) {
					continue;
				}

				// Compute if parent is visible and added file not yet part of it
				const parentStat = this.model.findClosest(parent);
				if (parentStat && parentStat.isDirectoryResolved && !this.model.findClosest(change.resource)) {
					return true;
				}

				// Keep track of path that can be ignored for faster lookup
				if (!parentStat || !parentStat.isDirectoryResolved) {
					ignoredPaths[parent.toString()] = true;
				}
			}
		}

		// Handle deleted files/folders
		const deleted = e.getDeleted();
		if (deleted.length) {

			// Check deleted: Refresh if deleted file/folder part of resolved root
			for (let j = 0; j < deleted.length; j++) {
				const del = deleted[j];

				if (this.model.findClosest(del.resource)) {
					return true;
				}
			}
		}

		// Handle updated files/folders if we sort by modified
		if (this.sortOrder === SortOrderConfiguration.MODIFIED) {
			const updated = e.getUpdated();

			// Check updated: Refresh if updated file/folder part of resolved root
			for (let j = 0; j < updated.length; j++) {
				const upd = updated[j];

				if (this.model.findClosest(upd.resource)) {
					return true;
				}
			}
		}

		return false;
	}

	private filterToViewRelevantEvents(e: FileChangesEvent): FileChangesEvent {
		return new FileChangesEvent(e.changes.filter(change => {
			if (change.type === FileChangeType.UPDATED && this.sortOrder !== SortOrderConfiguration.MODIFIED) {
				return false; // we only are about updated if we sort by modified time
			}

			if (!this.contextService.isInsideWorkspace(change.resource)) {
				return false; // exclude changes for resources outside of workspace
			}

			if (this.fileEventsFilter.matches(change.resource)) {
				return false; // excluded via files.exclude setting
			}

			return true;
		}));
	}

	private refreshFromEvent(newRoots: IWorkspaceFolder[] = []): void {
		if (this.isVisible() && !this.isDisposed) {
			this.explorerRefreshDelayer.trigger(() => {
				return this.doRefresh().then(() => {
					if (newRoots.length === 1) {
						return this.reveal(this.model.findClosest(newRoots[0].uri), 0.5);
					}

					return undefined;
				});
			});
		} else {
			this.shouldRefresh = true;
		}
	}

	/**
	 * Refresh the contents of the explorer to get up to date data from the disk about the file structure.
	 */
<<<<<<< HEAD
	refresh(): TPromise<void> {
		if (!this.tree) {
=======
	public refresh(): Promise<void> {
		if (!this.explorerViewer || this.explorerViewer.getHighlight()) {
>>>>>>> a684fe7e
			return Promise.resolve(null);
		}

		// Focus
		this.tree.domFocus();

		// Find resource to focus from active editor input if set
		let resourceToFocus: URI;
		if (this.autoReveal) {
			resourceToFocus = this.getActiveFile();
			if (!resourceToFocus) {
				const selection = this.tree.getSelection();
				if (selection && selection.length === 1) {
					resourceToFocus = selection[0].resource;
				}
			}
		}

		return this.doRefresh().then(() => {
			if (resourceToFocus) {
				return this.select(resourceToFocus, true);
			}

			return Promise.resolve(null);
		});
	}

<<<<<<< HEAD
	private doRefresh(): TPromise<any> {
=======
	private doRefresh(targetsToExpand: URI[] = []): Promise<any> {
>>>>>>> a684fe7e
		const targetsToResolve = this.model.roots.map(root => ({ root, resource: root.resource, options: { resolveTo: [] } }));

		// First time refresh: Receive target through active editor input or selection and also include settings from previous session
		if (!this.isCreated) {
			const activeFile = this.getActiveFile();
			if (activeFile) {
				const workspaceFolder = this.contextService.getWorkspaceFolder(activeFile);
				if (workspaceFolder) {
					const found = targetsToResolve.filter(t => t.root.resource.toString() === workspaceFolder.uri.toString()).pop();
					found.options.resolveTo.push(activeFile);
				}
			}
		}

		// Subsequent refresh: Receive targets through expanded folders in tree
		else {
			targetsToResolve.forEach(t => {
				this.getResolvedDirectories(t.root, t.options.resolveTo);
			});
		}

		const promise = this.resolveRoots(targetsToResolve).then(result => {
			this.isCreated = true;
			this.decorationProvider.changed(targetsToResolve.map(t => t.root.resource));
			return result;
		});
		this.progressService.showWhile(promise, this.partService.isRestored() ? 800 : 1200 /* less ugly initial startup */);

		return promise;
	}

<<<<<<< HEAD
	private resolveRoots(targetsToResolve: { root: ExplorerItem, resource: URI, options: { resolveTo: any[] } }[]): TPromise<any> {
=======
	private resolveRoots(targetsToResolve: { root: ExplorerItem, resource: URI, options: { resolveTo: any[] } }[], targetsToExpand: URI[]): Promise<any> {
>>>>>>> a684fe7e

		if (!this.isCreated) {
			perf.mark('willResolveExplorer');
		}

		const errorRoot = (resource: URI, root: ExplorerItem) => {
			return ExplorerItem.create({
				resource: resource,
				name: paths.basename(resource.fsPath),
				mtime: 0,
				etag: undefined,
				isDirectory: true
			}, root, undefined, true);
		};

		if (targetsToResolve.every(t => t.root.resource.scheme === 'file')) {
			// All the roots are local, resolve them in parallel
			return this.fileService.resolveFiles(targetsToResolve).then(results => {
				// Convert to model
				const modelStats = results.map((result, index) => {
					if (result.success && result.stat.isDirectory) {
						return ExplorerItem.create(result.stat, targetsToResolve[index].root, targetsToResolve[index].options.resolveTo);
					}

					return errorRoot(targetsToResolve[index].resource, targetsToResolve[index].root);
				});
				// Subsequent refresh: Merge stat into our local model and refresh tree
				modelStats.forEach((modelStat, index) => {
					if (index < this.model.roots.length) {
						ExplorerItem.mergeLocalWithDisk(modelStat, this.model.roots[index]);
					}
				});

				return this.tree.refresh(null);
			});
		}

		// There is a remote root, resolve the roots sequantally
<<<<<<< HEAD
=======
		let statsToExpand: ExplorerItem[] = [];
		let delayer = new Delayer(100);
		let delayerPromise: Promise<any>;
>>>>>>> a684fe7e
		return Promise.all(targetsToResolve.map((target, index) => this.fileService.resolveFile(target.resource, target.options)
			.then(result => result.isDirectory ? ExplorerItem.create(result, target.root, target.options.resolveTo) : errorRoot(target.resource, target.root), () => errorRoot(target.resource, target.root))
			.then(modelStat => {
				// Subsequent refresh: Merge stat into our local model and refresh tree
				if (index < this.model.roots.length) {
					ExplorerItem.mergeLocalWithDisk(modelStat, this.model.roots[index]);
				}

				return this.tree.refresh(null);
			})));
	}

	/**
	 * Given a stat, fills an array of path that make all folders below the stat that are resolved directories.
	 */
	private getResolvedDirectories(stat: ExplorerItem, resolvedDirectories: URI[]): void {
		if (stat.isDirectoryResolved) {
			if (!stat.isRoot) {

				// Drop those path which are parents of the current one
				for (let i = resolvedDirectories.length - 1; i >= 0; i--) {
					const resource = resolvedDirectories[i];
					if (resources.isEqualOrParent(stat.resource, resource, !isLinux /* ignorecase */)) {
						resolvedDirectories.splice(i);
					}
				}

				// Add to the list of path to resolve
				resolvedDirectories.push(stat.resource);
			}

			// Recurse into children
			stat.getChildrenArray().forEach(child => {
				this.getResolvedDirectories(child, resolvedDirectories);
			});
		}
	}

	/**
	 * Selects and reveal the file element provided by the given resource if its found in the explorer. Will try to
	 * resolve the path from the disk in case the explorer is not yet expanded to the file yet.
	 */
<<<<<<< HEAD
	select(resource: URI, reveal: boolean = this.autoReveal): void {
=======
	public select(resource: URI, reveal: boolean = this.autoReveal): Promise<void> {
>>>>>>> a684fe7e

		// Require valid path
		if (!resource) {
			return;
		}

		// If path already selected, just reveal and return
		const selection = this.hasSingleSelection(resource);
		if (selection) {
			if (reveal) {
				this.reveal(selection, 0.5);
			}

			return;
		}

		// First try to get the stat object from the input to avoid a roundtrip
		if (!this.isCreated) {
			return;
		}

		const fileStat = this.model.findClosest(resource);
		if (fileStat) {
			this.doSelect(fileStat, reveal);
			return;
		}

		// Stat needs to be resolved first and then revealed
		const options: IResolveFileOptions = { resolveTo: [resource] };
		const workspaceFolder = this.contextService.getWorkspaceFolder(resource);
		const rootUri = workspaceFolder ? workspaceFolder.uri : this.model.roots[0].resource;
		this.fileService.resolveFile(rootUri, options).then(stat => {

			// Convert to model
			const root = this.model.roots.filter(r => r.resource.toString() === rootUri.toString()).pop();
			const modelStat = ExplorerItem.create(stat, root, options.resolveTo);
			// Update Input with disk Stat
			ExplorerItem.mergeLocalWithDisk(modelStat, root);

			// Select and Reveal
			return this.tree.refresh(root).then(() => this.doSelect(root.find(resource), reveal));

		}, e => { this.notificationService.error(e); });
	}

	private hasSingleSelection(resource: URI): ExplorerItem {
		const currentSelection: ExplorerItem[] = this.tree.getSelection();
		return currentSelection.length === 1 && currentSelection[0].resource.toString() === resource.toString()
			? currentSelection[0]
			: undefined;
	}

<<<<<<< HEAD
	private doSelect(fileStat: ExplorerItem, reveal: boolean): void {
=======
	private doSelect(fileStat: ExplorerItem, reveal: boolean): Promise<void> {
>>>>>>> a684fe7e
		if (!fileStat) {
			return;
		}

		// // Special case: we are asked to reveal and select an element that is not visible
		// // In this case we take the parent element so that we are at least close to it.
		// if (!this.tree.isVisible(fileStat)) {
		// 	fileStat = fileStat.parent;
		// 	if (!fileStat) {
		// 		return;
		// 	}
		// }

<<<<<<< HEAD
=======
		// Reveal depending on flag
		let revealPromise: Promise<void>;
>>>>>>> a684fe7e
		if (reveal) {
			this.reveal(fileStat, 0.5);
		}

		if (!fileStat.isDirectory) {
			this.tree.setSelection([fileStat]); // Since folders can not be opened, only select files
		}

		this.tree.setFocus([fileStat]);
	}

<<<<<<< HEAD
	private reveal(element: any, relativeTop?: number): void {
		if (this.tree) {
			this.tree.reveal(element, relativeTop);
=======
	private reveal(element: any, relativeTop?: number): Promise<void> {
		if (!this.tree) {
			return Promise.resolve(null); // return early if viewlet has not yet been created
>>>>>>> a684fe7e
		}
	}

	private onContextMenu(e: ITreeContextMenuEvent<ExplorerItem>): void {
		const stat = e.element;
		if (stat instanceof NewStatPlaceholder) {
			return;
		}

		// update dynamic contexts
		this.fileCopiedContextKey.set(this.clipboardService.hasResources());

		const selection = this.tree.getSelection();
		this.contextMenuService.showContextMenu({
			getAnchor: () => e.anchor,
			getActions: () => {
				const actions: IAction[] = [];
				fillInContextMenuActions(this.contributedContextMenu, { arg: stat instanceof ExplorerItem ? stat.resource : {}, shouldForwardArgs: true }, actions, this.contextMenuService);
				return actions;
			},
			onHide: (wasCancelled?: boolean) => {
				if (wasCancelled) {
					this.tree.domFocus();
				}
			},
			getActionsContext: () => selection && selection.indexOf(stat) >= 0
				? selection.map((fs: ExplorerItem) => fs.resource)
				: stat instanceof ExplorerItem ? [stat.resource] : []
		});
	}

	@memoize private get contributedContextMenu(): IMenu {
		const contributedContextMenu = this.menuService.createMenu(MenuId.ExplorerContext, this.tree.contextKeyService);
		this.disposables.push(contributedContextMenu);
		return contributedContextMenu;
	}

	@memoize private get fileCopiedContextKey(): IContextKey<boolean> {
		return FileCopiedContext.bindTo(this.contextKeyService);
	}

	dispose(): void {
		this.isDisposed = true;
		if (this.dragHandler) {
			this.dragHandler.dispose();
		}
		super.dispose();
	}
}<|MERGE_RESOLUTION|>--- conflicted
+++ resolved
@@ -416,8 +416,8 @@
 				identityProvider: {
 					getId: stat => stat.resource
 				},
-				typeLabelProvider: {
-					getTypeLabel: stat => stat.name
+				keyboardNavigationLabelProvider: {
+					getKeyboardNavigationLabel: stat => stat.name
 				},
 				filter: this.filter
 			}, this.contextKeyService, this.listService, this.themeService, this.configurationService, this.keybindingService);
@@ -706,13 +706,8 @@
 	/**
 	 * Refresh the contents of the explorer to get up to date data from the disk about the file structure.
 	 */
-<<<<<<< HEAD
-	refresh(): TPromise<void> {
+	refresh(): Promise<void> {
 		if (!this.tree) {
-=======
-	public refresh(): Promise<void> {
-		if (!this.explorerViewer || this.explorerViewer.getHighlight()) {
->>>>>>> a684fe7e
 			return Promise.resolve(null);
 		}
 
@@ -740,11 +735,7 @@
 		});
 	}
 
-<<<<<<< HEAD
-	private doRefresh(): TPromise<any> {
-=======
-	private doRefresh(targetsToExpand: URI[] = []): Promise<any> {
->>>>>>> a684fe7e
+	private doRefresh(): Promise<any> {
 		const targetsToResolve = this.model.roots.map(root => ({ root, resource: root.resource, options: { resolveTo: [] } }));
 
 		// First time refresh: Receive target through active editor input or selection and also include settings from previous session
@@ -776,11 +767,7 @@
 		return promise;
 	}
 
-<<<<<<< HEAD
-	private resolveRoots(targetsToResolve: { root: ExplorerItem, resource: URI, options: { resolveTo: any[] } }[]): TPromise<any> {
-=======
-	private resolveRoots(targetsToResolve: { root: ExplorerItem, resource: URI, options: { resolveTo: any[] } }[], targetsToExpand: URI[]): Promise<any> {
->>>>>>> a684fe7e
+	private resolveRoots(targetsToResolve: { root: ExplorerItem, resource: URI, options: { resolveTo: any[] } }[]): Promise<any> {
 
 		if (!this.isCreated) {
 			perf.mark('willResolveExplorer');
@@ -819,12 +806,6 @@
 		}
 
 		// There is a remote root, resolve the roots sequantally
-<<<<<<< HEAD
-=======
-		let statsToExpand: ExplorerItem[] = [];
-		let delayer = new Delayer(100);
-		let delayerPromise: Promise<any>;
->>>>>>> a684fe7e
 		return Promise.all(targetsToResolve.map((target, index) => this.fileService.resolveFile(target.resource, target.options)
 			.then(result => result.isDirectory ? ExplorerItem.create(result, target.root, target.options.resolveTo) : errorRoot(target.resource, target.root), () => errorRoot(target.resource, target.root))
 			.then(modelStat => {
@@ -867,11 +848,7 @@
 	 * Selects and reveal the file element provided by the given resource if its found in the explorer. Will try to
 	 * resolve the path from the disk in case the explorer is not yet expanded to the file yet.
 	 */
-<<<<<<< HEAD
 	select(resource: URI, reveal: boolean = this.autoReveal): void {
-=======
-	public select(resource: URI, reveal: boolean = this.autoReveal): Promise<void> {
->>>>>>> a684fe7e
 
 		// Require valid path
 		if (!resource) {
@@ -924,11 +901,7 @@
 			: undefined;
 	}
 
-<<<<<<< HEAD
 	private doSelect(fileStat: ExplorerItem, reveal: boolean): void {
-=======
-	private doSelect(fileStat: ExplorerItem, reveal: boolean): Promise<void> {
->>>>>>> a684fe7e
 		if (!fileStat) {
 			return;
 		}
@@ -942,11 +915,6 @@
 		// 	}
 		// }
 
-<<<<<<< HEAD
-=======
-		// Reveal depending on flag
-		let revealPromise: Promise<void>;
->>>>>>> a684fe7e
 		if (reveal) {
 			this.reveal(fileStat, 0.5);
 		}
@@ -958,15 +926,9 @@
 		this.tree.setFocus([fileStat]);
 	}
 
-<<<<<<< HEAD
 	private reveal(element: any, relativeTop?: number): void {
 		if (this.tree) {
 			this.tree.reveal(element, relativeTop);
-=======
-	private reveal(element: any, relativeTop?: number): Promise<void> {
-		if (!this.tree) {
-			return Promise.resolve(null); // return early if viewlet has not yet been created
->>>>>>> a684fe7e
 		}
 	}
 
