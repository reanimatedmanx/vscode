/*---------------------------------------------------------------------------------------------
 *  Copyright (c) Microsoft Corporation. All rights reserved.
 *  Licensed under the MIT License. See License.txt in the project root for license information.
 *--------------------------------------------------------------------------------------------*/

import * as Types from 'vs/base/common/types';
import { IJSONSchemaMap } from 'vs/base/common/jsonSchema';
import * as Objects from 'vs/base/common/objects';
import { UriComponents } from 'vs/base/common/uri';

import { IExtensionDescription } from 'vs/workbench/services/extensions/common/extensions';
import { ProblemMatcher } from 'vs/workbench/parts/tasks/common/problemMatcher';
import { IWorkspaceFolder } from 'vs/platform/workspace/common/workspace';
import { RawContextKey } from 'vs/platform/contextkey/common/contextkey';

export const TASK_RUNNING_STATE = new RawContextKey<boolean>('taskRunning', false);

export enum ShellQuoting {
	/**
	 * Use character escaping.
	 */
	Escape = 1,

	/**
	 * Use strong quoting
	 */
	Strong = 2,

	/**
	 * Use weak quoting.
	 */
	Weak = 3,
}

export const CUSTOMIZED_TASK_TYPE = '$customized';

export namespace ShellQuoting {
	export function from(this: void, value: string): ShellQuoting {
		if (!value) {
			return ShellQuoting.Strong;
		}
		switch (value.toLowerCase()) {
			case 'escape':
				return ShellQuoting.Escape;
			case 'strong':
				return ShellQuoting.Strong;
			case 'weak':
				return ShellQuoting.Weak;
			default:
				return ShellQuoting.Strong;
		}
	}
}

export interface ShellQuotingOptions {
	/**
	 * The character used to do character escaping.
	 */
	escape?: string | {
		escapeChar: string;
		charsToEscape: string;
	};

	/**
	 * The character used for string quoting.
	 */
	strong?: string;

	/**
	 * The character used for weak quoting.
	 */
	weak?: string;
}

export interface ShellConfiguration {
	/**
	 * The shell executable.
	 */
	executable?: string;

	/**
	 * The arguments to be passed to the shell executable.
	 */
	args?: string[];

	/**
	 * Which kind of quotes the shell supports.
	 */
	quoting?: ShellQuotingOptions;
}

export interface CommandOptions {

	/**
	 * The shell to use if the task is a shell command.
	 */
	shell?: ShellConfiguration;

	/**
	 * The current working directory of the executed program or shell.
	 * If omitted VSCode's current workspace root is used.
	 */
	cwd?: string;

	/**
	 * The environment of the executed program or shell. If omitted
	 * the parent process' environment is used.
	 */
	env?: { [key: string]: string; };
}

export namespace CommandOptions {
	export const defaults: CommandOptions = { cwd: '${workspaceFolder}' };
}

export enum RevealKind {
	/**
	 * Always brings the terminal to front if the task is executed.
	 */
	Always = 1,

	/**
	 * Only brings the terminal to front if a problem is detected executing the task
	 * (e.g. the task couldn't be started because).
	 */
	Silent = 2,

	/**
	 * The terminal never comes to front when the task is executed.
	 */
	Never = 3
}

export namespace RevealKind {
	export function fromString(this: void, value: string): RevealKind {
		switch (value.toLowerCase()) {
			case 'always':
				return RevealKind.Always;
			case 'silent':
				return RevealKind.Silent;
			case 'never':
				return RevealKind.Never;
			default:
				return RevealKind.Always;
		}
	}
}

export enum PanelKind {

	/**
	 * Shares a panel with other tasks. This is the default.
	 */
	Shared = 1,

	/**
	 * Uses a dedicated panel for this tasks. The panel is not
	 * shared with other tasks.
	 */
	Dedicated = 2,

	/**
	 * Creates a new panel whenever this task is executed.
	 */
	New = 3
}

export namespace PanelKind {
	export function fromString(value: string): PanelKind {
		switch (value.toLowerCase()) {
			case 'shared':
				return PanelKind.Shared;
			case 'dedicated':
				return PanelKind.Dedicated;
			case 'new':
				return PanelKind.New;
			default:
				return PanelKind.Shared;
		}
	}
}

export interface PresentationOptions {
	/**
	 * Controls whether the task output is reveal in the user interface.
	 * Defaults to `RevealKind.Always`.
	 */
	reveal: RevealKind;

	/**
	 * Controls whether the command associated with the task is echoed
	 * in the user interface.
	 */
	echo: boolean;

	/**
	 * Controls whether the panel showing the task output is taking focus.
	 */
	focus: boolean;

	/**
	 * Controls if the task panel is used for this task only (dedicated),
	 * shared between tasks (shared) or if a new panel is created on
	 * every task execution (new). Defaults to `TaskInstanceKind.Shared`
	 */
	panel: PanelKind;

	/**
	 * Controls whether to show the "Terminal will be reused by tasks, press any key to close it" message.
	 */
	showReuseMessage: boolean;

	/**
	 * Controls whether to clear the terminal before executing the task.
	 */
	clear: boolean;

	/**
	 * Controls whether the task is executed in a specific terminal group using split panes.
	 */
	group?: string;
}

export namespace PresentationOptions {
	export const defaults: PresentationOptions = {
		echo: false, reveal: RevealKind.Always, focus: false, panel: PanelKind.Shared, showReuseMessage: true, clear: false
	};
}

export enum RuntimeType {
	Shell = 1,
	Process = 2,
	ExtensionCallback = 3
}

export namespace RuntimeType {
	export function fromString(value: string): RuntimeType {
		switch (value.toLowerCase()) {
			case 'shell':
				return RuntimeType.Shell;
			case 'process':
				return RuntimeType.Process;
			case 'extensionCallback':
				return RuntimeType.ExtensionCallback;
			default:
				return RuntimeType.Process;
		}
	}
}

export interface QuotedString {
	value: string;
	quoting: ShellQuoting;
}

export type CommandString = string | QuotedString;

export namespace CommandString {
	export function value(value: CommandString): string {
		if (Types.isString(value)) {
			return value;
		} else {
			return value.value;
		}
	}
}

export interface CommandConfiguration {

	/**
	 * The task type
	 */
	runtime?: RuntimeType;

	/**
	 * The command to execute
	 */
	name?: CommandString;

	/**
	 * Additional command options.
	 */
	options?: CommandOptions;

	/**
	 * Command arguments.
	 */
	args?: CommandString[];

	/**
	 * The task selector if needed.
	 */
	taskSelector?: string;

	/**
	 * Whether to suppress the task name when merging global args
	 *
	 */
	suppressTaskName?: boolean;

	/**
	 * Describes how the task is presented in the UI.
	 */
	presentation?: PresentationOptions;
}

export namespace TaskGroup {
	export const Clean: 'clean' = 'clean';

	export const Build: 'build' = 'build';

	export const Rebuild: 'rebuild' = 'rebuild';

	export const Test: 'test' = 'test';

	export function is(value: string): value is string {
		return value === Clean || value === Build || value === Rebuild || value === Test;
	}
}

export type TaskGroup = 'clean' | 'build' | 'rebuild' | 'test';


export const enum TaskScope {
	Global = 1,
	Workspace = 2,
	Folder = 3
}

export namespace TaskSourceKind {
	export const Workspace: 'workspace' = 'workspace';
	export const Extension: 'extension' = 'extension';
	export const InMemory: 'inMemory' = 'inMemory';
}

export interface TaskSourceConfigElement {
	workspaceFolder: IWorkspaceFolder;
	file: string;
	index: number;
	element: any;
}

interface BaseTaskSource {
	readonly kind;
	readonly label: string;
}

export interface WorkspaceTaskSource extends BaseTaskSource {
	readonly kind: 'workspace';
	readonly config: TaskSourceConfigElement;
	readonly customizes?: KeyedTaskIdentifier;
}

export interface ExtensionTaskSource extends BaseTaskSource {
	readonly kind: 'extension';
	readonly extension: string;
	readonly scope: TaskScope;
	readonly workspaceFolder: IWorkspaceFolder | undefined;
}

export interface ExtensionTaskSourceTransfer {
	__workspaceFolder: UriComponents;
	__definition: { type: string;[name: string]: any };
}

export interface InMemoryTaskSource extends BaseTaskSource {
	readonly kind: 'inMemory';
}

export type TaskSource = WorkspaceTaskSource | ExtensionTaskSource | InMemoryTaskSource;

export interface TaskIdentifier {
	type: string;
	[name: string]: any;
}

export interface KeyedTaskIdentifier extends TaskIdentifier {
	_key: string;
}

export interface TaskDependency {
	workspaceFolder: IWorkspaceFolder;
	task: string | KeyedTaskIdentifier | undefined;
}

export const enum GroupType {
	default = 'default',
	user = 'user'
}

export interface ConfigurationProperties {

	/**
	 * The task's name
	 */
	name?: string;

	/**
	 * The task's name
	 */
	identifier?: string;

	/**
	 * the task's group;
	 */
	group?: string;

	/**
	 * The group type
	 */
	groupType?: GroupType;

	/**
	 * The presentation options
	 */
	presentation?: PresentationOptions;

	/**
	 * The command options;
	 */
	options?: CommandOptions;

	/**
	 * Whether the task is a background task or not.
	 */
	isBackground?: boolean;

	/**
	 * Whether the task should prompt on close for confirmation if running.
	 */
	promptOnClose?: boolean;

	/**
	 * The other tasks this task depends on.
	 */
	dependsOn?: TaskDependency[];

	/**
	 * The problem watchers to use for this task
	 */
	problemMatchers?: Array<string | ProblemMatcher>;
}

export enum RunOnOptions {
	default = 1,
	folderOpen = 2
}

export interface RunOptions {
	reevaluateOnRerun?: boolean;
	runOn?: RunOnOptions;
}

export namespace RunOptions {
	export const defaults: RunOptions = { reevaluateOnRerun: true, runOn: RunOnOptions.default };
}

export abstract class CommonTask {

	/**
	 * The task's internal id
	 */
	_id: string;

	/**
	 * The cached label.
	 */
	_label: string;

	type;

	runOptions: RunOptions;

	configurationProperties: ConfigurationProperties;

	_source: BaseTaskSource;

	private _taskLoadMessages: string[] | undefined;

	protected constructor(id: string, label: string | undefined, type, runOptions: RunOptions,
		configurationProperties: ConfigurationProperties, source: BaseTaskSource) {
		this._id = id;
		if (label) {
			this._label = label;
		}
		if (type) {
			this.type = type;
		}
		this.runOptions = runOptions;
		this.configurationProperties = configurationProperties;
		this._source = source;
	}

	public getDefinition(useSource?: boolean): KeyedTaskIdentifier | undefined {
		return undefined;
	}

	public getMapKey(): string {
		return this._id;
	}

	public getRecentlyUsedKey(): string | undefined {
		return undefined;
	}

	public clone(): Task {
		return this.fromObject(Objects.assign({}, <any>this));
	}

	protected abstract fromObject(object: any): Task;

	public getWorkspaceFolder(): IWorkspaceFolder | undefined {
		return undefined;
	}

	public getTelemetryKind(): string {
		return 'unknown';
	}

	public matches(key: string | KeyedTaskIdentifier, compareId: boolean = false): boolean {
		if (key === undefined) {
			return false;
		}
		if (Types.isString(key)) {
			return key === this._label || key === this.configurationProperties.identifier || (compareId && key === this._id);
		}
		let identifier = this.getDefinition(true);
		return identifier !== undefined && identifier._key === key._key;
	}

	public getQualifiedLabel(): string {
		let workspaceFolder = this.getWorkspaceFolder();
		if (workspaceFolder) {
			return `${this._label} (${workspaceFolder.name})`;
		} else {
			return this._label;
		}
	}

	public getTaskExecution(): TaskExecution {
		let result: TaskExecution = {
			id: this._id,
			task: <any>this
		};
		return result;
	}

	public addTaskLoadMessages(messages: string[] | undefined) {
		if (this._taskLoadMessages === undefined) {
			this._taskLoadMessages = [];
		}
		if (messages) {
			this._taskLoadMessages = this._taskLoadMessages.concat(messages);
		}
	}

	get taskLoadMessages(): string[] | undefined {
		return this._taskLoadMessages;
	}
}

export class CustomTask extends CommonTask {

	type: '$customized'; // CUSTOMIZED_TASK_TYPE

	/**
	 * Indicated the source of the task (e.g tasks.json or extension)
	 */
	_source: WorkspaceTaskSource;

	hasDefinedMatchers: boolean;

	/**
	 * The command configuration
	 */
	command: CommandConfiguration;

	public constructor(id: string, source: WorkspaceTaskSource, label: string, type, command: CommandConfiguration | undefined,
		hasDefinedMatchers: boolean, runOptions: RunOptions, configurationProperties: ConfigurationProperties) {
		super(id, label, undefined, runOptions, configurationProperties, source);
		this._source = source;
		this.hasDefinedMatchers = hasDefinedMatchers;
		if (command) {
			this.command = command;
		}
	}

	public customizes(): KeyedTaskIdentifier | undefined {
		if (this._source && this._source.customizes) {
			return this._source.customizes;
		}
		return undefined;
	}

	public getDefinition(useSource: boolean = false): KeyedTaskIdentifier {
		if (useSource && this._source.customizes !== undefined) {
			return this._source.customizes;
		} else {
			let type: string;
			if (this.command !== undefined) {
				switch (this.command.runtime) {
					case RuntimeType.Shell:
						type = 'shell';
						break;

					case RuntimeType.Process:
						type = 'process';
						break;

					case RuntimeType.ExtensionCallback:
						type = 'extensionCallback';
						break;

					default:
						throw new Error('Unexpected task runtime');
						break;
				}
			} else {
				type = '$composite';
			}
			let result: KeyedTaskIdentifier = {
				type,
				_key: this._id,
				id: this._id
			};
			return result;
		}
	}

	public static is(value: any): value is CustomTask {
		return value instanceof CustomTask;
	}

	public getMapKey(): string {
		let workspaceFolder = this._source.config.workspaceFolder;
		return workspaceFolder ? `${workspaceFolder.uri.toString()}|${this._id}` : this._id;
	}

	public getRecentlyUsedKey(): string | undefined {
		interface CustomKey {
			type: string;
			folder: string;
			id: string;
		}
		let workspaceFolder = this._source.config.workspaceFolder;
		if (!workspaceFolder) {
			return undefined;
		}
		let key: CustomKey = { type: CUSTOMIZED_TASK_TYPE, folder: workspaceFolder.uri.toString(), id: this.configurationProperties.identifier! };
		return JSON.stringify(key);
	}

	public getWorkspaceFolder(): IWorkspaceFolder | undefined {
		return this._source.config.workspaceFolder;
	}

	public getTelemetryKind(): string {
		if (this._source.customizes) {
			return 'workspace>extension';
		} else {
			return 'workspace';
		}
	}

	protected fromObject(object: CustomTask): CustomTask {
		return new CustomTask(object._id, object._source, object._label, object.type, object.command, object.hasDefinedMatchers, object.runOptions, object.configurationProperties);
	}
}

export class ConfiguringTask extends CommonTask {

	/**
	 * Indicated the source of the task (e.g tasks.json or extension)
	 */
	_source: WorkspaceTaskSource;

	configures: KeyedTaskIdentifier;

	public constructor(id: string, source: WorkspaceTaskSource, label: string | undefined, type,
		configures: KeyedTaskIdentifier, runOptions: RunOptions, configurationProperties: ConfigurationProperties) {
		super(id, label, type, runOptions, configurationProperties, source);
		this._source = source;
		this.configures = configures;
	}

	public static is(value: any): value is ConfiguringTask {
		return value instanceof ConfiguringTask;
	}

	protected fromObject(object: any): Task {
		return object;
	}

}

export class ContributedTask extends CommonTask {

	/**
	 * Indicated the source of the task (e.g tasks.json or extension)
	 */
	_source: ExtensionTaskSource;

	defines: KeyedTaskIdentifier;

	hasDefinedMatchers: boolean;

	/**
	 * The command configuration
	 */
	command: CommandConfiguration;

	public constructor(id: string, source: ExtensionTaskSource, label: string, type, defines: KeyedTaskIdentifier,
		command: CommandConfiguration, hasDefinedMatchers: boolean, runOptions: RunOptions,
		configurationProperties: ConfigurationProperties) {
		super(id, label, type, runOptions, configurationProperties, source);
		this.defines = defines;
		this.hasDefinedMatchers = hasDefinedMatchers;
		this.command = command;
	}

	public getDefinition(): KeyedTaskIdentifier {
		return this.defines;
	}

	public static is(value: any): value is ContributedTask {
		return value instanceof ContributedTask;
	}

	public getMapKey(): string {
		let workspaceFolder = this._source.workspaceFolder;
		return workspaceFolder
			? `${this._source.scope.toString()}|${workspaceFolder.uri.toString()}|${this._id}`
			: `${this._source.scope.toString()}|${this._id}`;
	}

	public getRecentlyUsedKey(): string | undefined {
		interface ContributedKey {
			type: string;
			scope: number;
			folder?: string;
			id: string;
		}

		let key: ContributedKey = { type: 'contributed', scope: this._source.scope, id: this._id };
		if (this._source.scope === TaskScope.Folder && this._source.workspaceFolder) {
			key.folder = this._source.workspaceFolder.uri.toString();
		}
		return JSON.stringify(key);
	}

	public getWorkspaceFolder(): IWorkspaceFolder | undefined {
		return this._source.workspaceFolder;
	}

	public getTelemetryKind(): string {
		return 'extension';
	}

	protected fromObject(object: ContributedTask): ContributedTask {
		return new ContributedTask(object._id, object._source, object._label, object.type, object.defines, object.command, object.hasDefinedMatchers, object.runOptions, object.configurationProperties);
	}
}

export class InMemoryTask extends CommonTask {
	/**
	 * Indicated the source of the task (e.g tasks.json or extension)
	 */
	_source: InMemoryTaskSource;

	type: 'inMemory';

	public constructor(id: string, source: InMemoryTaskSource, label: string, type,
		runOptions: RunOptions, configurationProperties: ConfigurationProperties) {
		super(id, label, type, runOptions, configurationProperties, source);
		this._source = source;
	}

	public static is(value: any): value is InMemoryTask {
		return value instanceof InMemoryTask;
	}

	public getTelemetryKind(): string {
		return 'composite';
	}

	protected fromObject(object: InMemoryTask): InMemoryTask {
		return new InMemoryTask(object._id, object._source, object._label, object.type, object.runOptions, object.configurationProperties);
	}
}

export type Task = CustomTask | ContributedTask | InMemoryTask;

export interface TaskExecution {
	id: string;
	task: Task;
}

export enum ExecutionEngine {
	Process = 1,
	Terminal = 2
}

export namespace ExecutionEngine {
	export const _default: ExecutionEngine = ExecutionEngine.Terminal;
}

export const enum JsonSchemaVersion {
	V0_1_0 = 1,
	V2_0_0 = 2
}

export interface TaskSet {
	tasks: Task[];
	extension?: IExtensionDescription;
}

export interface TaskDefinition {
	extensionId: string;
	taskType: string;
	required: string[];
	properties: IJSONSchemaMap;
}

export class TaskSorter {

	private _order: Map<string, number> = new Map();

	constructor(workspaceFolders: IWorkspaceFolder[]) {
		for (let i = 0; i < workspaceFolders.length; i++) {
			this._order.set(workspaceFolders[i].uri.toString(), i);
		}
	}

	public compare(a: Task, b: Task): number {
		let aw = a.getWorkspaceFolder();
		let bw = b.getWorkspaceFolder();
		if (aw && bw) {
			let ai = this._order.get(aw.uri.toString());
			ai = ai === undefined ? 0 : ai + 1;
			let bi = this._order.get(bw.uri.toString());
			bi = bi === undefined ? 0 : bi + 1;
			if (ai === bi) {
				return a._label.localeCompare(b._label);
			} else {
				return ai - bi;
			}
		} else if (!aw && bw) {
			return -1;
		} else if (aw && !bw) {
			return +1;
		} else {
			return 0;
		}
	}
}

export const enum TaskEventKind {
	DependsOnStarted = 'dependsOnStarted',
	Start = 'start',
	ProcessStarted = 'processStarted',
	Active = 'active',
	Inactive = 'inactive',
	Changed = 'changed',
	Terminated = 'terminated',
	ProcessEnded = 'processEnded',
	End = 'end'
}


export const enum TaskRunType {
	SingleRun = 'singleRun',
	Background = 'background'
}

export interface TaskEvent {
	kind: TaskEventKind;
	taskId?: string;
	taskName?: string;
	runType?: TaskRunType;
	group?: string;
	processId?: number;
	exitCode?: number;
	terminalId?: number;
	__task?: Task;
}

export const enum TaskRunSource {
	User, // Default
	FolderOpen,
	ConfigurationChange
}

export namespace TaskEvent {
	export function create(kind: TaskEventKind.ProcessStarted | TaskEventKind.ProcessEnded, task: Task, processIdOrExitCode: number): TaskEvent;
<<<<<<< HEAD
	export function create(kind: TaskEventKind.Start, task: Task, terminalId?: number): TaskEvent;
	export function create(kind: TaskEventKind.Active | TaskEventKind.Inactive | TaskEventKind.Terminated | TaskEventKind.End, task: Task): TaskEvent;
=======
	export function create(kind: TaskEventKind.DependsOnStarted | TaskEventKind.Start | TaskEventKind.Active | TaskEventKind.Inactive | TaskEventKind.Terminated | TaskEventKind.End, task: Task): TaskEvent;
>>>>>>> 9c510825
	export function create(kind: TaskEventKind.Changed): TaskEvent;
	export function create(kind: TaskEventKind, task?: Task, processIdOrExitCodeOrTerminalId?: number): TaskEvent {
		if (task) {
			let result: TaskEvent = {
				kind: kind,
				taskId: task._id,
				taskName: task.configurationProperties.name,
				runType: task.configurationProperties.isBackground ? TaskRunType.Background : TaskRunType.SingleRun,
				group: task.configurationProperties.group,
				processId: undefined as number | undefined,
				exitCode: undefined as number | undefined,
				terminalId: undefined as number | undefined,
				__task: task,
			};
			if (kind === TaskEventKind.Start) {
				result.terminalId = processIdOrExitCodeOrTerminalId;
			} else if (kind === TaskEventKind.ProcessStarted) {
				result.processId = processIdOrExitCodeOrTerminalId;
			} else if (kind === TaskEventKind.ProcessEnded) {
				result.exitCode = processIdOrExitCodeOrTerminalId;
			}
			return Object.freeze(result);
		} else {
			return Object.freeze({ kind: TaskEventKind.Changed });
		}
	}
}<|MERGE_RESOLUTION|>--- conflicted
+++ resolved
@@ -892,12 +892,8 @@
 
 export namespace TaskEvent {
 	export function create(kind: TaskEventKind.ProcessStarted | TaskEventKind.ProcessEnded, task: Task, processIdOrExitCode: number): TaskEvent;
-<<<<<<< HEAD
 	export function create(kind: TaskEventKind.Start, task: Task, terminalId?: number): TaskEvent;
-	export function create(kind: TaskEventKind.Active | TaskEventKind.Inactive | TaskEventKind.Terminated | TaskEventKind.End, task: Task): TaskEvent;
-=======
 	export function create(kind: TaskEventKind.DependsOnStarted | TaskEventKind.Start | TaskEventKind.Active | TaskEventKind.Inactive | TaskEventKind.Terminated | TaskEventKind.End, task: Task): TaskEvent;
->>>>>>> 9c510825
 	export function create(kind: TaskEventKind.Changed): TaskEvent;
 	export function create(kind: TaskEventKind, task?: Task, processIdOrExitCodeOrTerminalId?: number): TaskEvent {
 		if (task) {
